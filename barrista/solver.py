# -*- coding: utf-8 -*-
"""Exposes the caffe solvers."""
# pylint: disable=E1101, F0401, C0103, R0913, R0914, W0212, E1121, E0611, W0406
# pylint: disable=duplicate-code, too-many-lines
from __future__ import print_function

from . import monitoring as _monitoring
from . import parallel as _parallel
# CAREFUL! This must be imported pre any caffe-related import!
from .tools import pbufToPyEnum as _pbufToPyEnum

import time as _time
import logging as _logging
import hashlib
import copy
from tempfile import NamedTemporaryFile as _NamedTemporaryFile
import numpy as _np
import google.protobuf.text_format as _gprototext

import caffe as _caffe
import caffe.proto.caffe_pb2 as _caffe_pb2

#: Describes the type of the solver used. All solver types supported by caffe
#: are available.
SolverType = _pbufToPyEnum(_caffe_pb2.SolverParameter.SolverType)

#: Describes the Phase used. All solver types supported by caffe
#: are available.
_Phase = _pbufToPyEnum(_caffe_pb2.Phase)

_HAS_ITER_SIZE = hasattr(_caffe_pb2.SolverParameter, 'iter_size')
try:
    _ADAM_SOLVER_CLASS = _caffe.AdamSolver
    _ADAM_SOLVER_ENUM = SolverType.ADAM
except AttributeError:  # pragma: no cover
    _ADAM_SOLVER_CLASS = None
    _ADAM_SOLVER_ENUM = None
try:
    _ADADELTA_SOLVER_CLASS = _caffe.AdaDeltaSolver
    _ADADELTA_SOLVER_ENUM = SolverType.ADADELTA
except AttributeError:  # pragma: no cover
    _ADADELTA_SOLVER_CLASS = None
    _ADADELTA_SOLVER_ENUM = None
try:
    _ADAGRAD_SOLVER_CLASS = _caffe.AdaGradSolver
    _ADAGRAD_SOLVER_ENUM = SolverType.ADAGRAD
except AttributeError:  # pragma: no cover
    _ADAGRAD_SOLVER_CLASS = None
    _ADAGRAD_SOLVER_ENUM = None
try:
    _RMSPROP_SOLVER_CLASS = _caffe.RMSPropSolver
    _RMSPROP_SOLVER_ENUM = SolverType.RMSPROP
except AttributeError:  # pragma: no cover
    _RMSPROP_SOLVER_CLASS = None
    _RMSPROP_SOLVER_ENUM = None

_LOGGER = _logging.getLogger(__name__)


# pylint: disable=too-many-instance-attributes
class Solver(object):

    """Describes the Solver concept."""

    _solver_types = {}
    _caffe_solver_type = None
    _solver_type = None

    def __init__(self, **kwargs):
        r"""
        Constructor.

        :param iter_size: int>0.
          The number of batches the gradient is accumulated over (not
          available in older caffe versions).

        :param lr_policy: string in ['fixed', 'step', ...]
          The policy to use to adjust the learning rate during fitting.
          Taken from ``solver.cpp``:

          * fixed: always return base_lr.
          * step: return base_lr \* gamma ^ (floor(iter / step))
          * exp: return base_lr \* gamma ^ iter
          * inv: return base_lr \* (1 + gamma \* iter) ^ (- power)
          * multistep: similar to step but it allows non uniform steps defined
            by stepvalue
          * poly: the effective learning rate follows a polynomial decay, to be
            zero by the max_iter. return base_lr (1 - iter/max_iter) ^ (power)
          * sigmoid: the effective learning rate follows a sigmod decay
            return base_lr ( 1/(1 + exp(-gamma \* (iter - stepsize))))

        :param base_lr: float or None.
          The base learning rate to use.

        :param gamma: float or None.

        :param power: float or None.

        :param weight_decay: float or None.
          Use weight decay to reduce the weights at each step.

        :param regularization_type: string in ['L1', 'L2'].
          Specifies how the ``weight_decay`` is applied.

        :param step_stepsize: float or None.
          The stepsize for the step policy.

        :param stepvalue: list(int) or None.
          The stepvalue parameter for the multistep policy.

        :param clip_gradients: float or None.
          Clips the gradients to the specified value.

        :param random_seed: int>0 or None.
          If specified, seeds the solver for reproducible results. Otherwise,
          it uses a time dependent seed.

        :param snapshot_prefix: string or None.
          If the ``Checkpointer`` monitor is used, this prefix is used to
          create the snapshots.

        :param debug_info: bool.
          If set to ``True``, gives additional output in the logs.
        """
        self._net = None
        self._parameter_hash = None
        self._parameter_dict = dict()
        self.update_parameters(**kwargs)
        # some default internal parameters
        self._parameter_dict['snapshot_after_train'] = False
        self._parameter_dict['solver_type'] = self._caffe_solver_type
        # every solver can append its on assertions or overwrite the given ones
        self._asserts = []
        if _HAS_ITER_SIZE:
            self._asserts.append(self.Assert_iter_size)
        self._asserts.append(self.Assert_regularization_types)
        self._asserts.append(self.Assert_policy)
        self._solver = None
        self._print_warning = False
        self._train_net_dummy = None
        self._test_net_dummy = None
        self._parallel_train_filler = None
        self._parallel_test_filler = None
        self._parallel_batch_res_train = None
        self._parallel_batch_res_test = None

    def restore(self, filename, net=None):
        """Restore the solverstate from a file."""
        if self._net is None:
            assert net is not None, ('you must specify a net on which the '
                                     'restored solver will be used!')
        if net is not None:
            # The method self._Update_net must not be used here, since it
            # is allowed to use a new net.
            self._net = net
        self._Update_solver()
        self._solver.restore(filename)

    @classmethod
    def Get_required_arguments(cls):
        """The minimum number of required parameters."""
        return ['base_lr']

    @classmethod
    def Get_optional_arguments(cls):
        """
        Get the optional parameters.

        Optional parameters and some of which are None
        not all combinations are possible, this is enforced by various
        asserts when calling Get_parameter_dict().
        """
        ret_dict = {'debug_info': False,
                    'weight_decay': None,
                    'lr_policy': 'fixed',
                    'regularization_type': 'L2',
                    'power': None,
                    'gamma': None,
                    'snapshot_prefix': None,
                    'stepsize': None,
                    'stepvalue': None,
                    'clip_gradients': None,
                    'random_seed': None,
                    'net': None}
        if _HAS_ITER_SIZE:
            ret_dict['iter_size'] = 1
        return ret_dict

    def fit(self,  # pylint: disable=too-many-statements, too-many-branches
            iterations,
            X=None,
            X_val=None,
            input_processing_flags=None,
            test_iterations=0,
            test_interval=0,
            test_initialization=False,
            train_callbacks=None,
            test_callbacks=None,
            net=None,
            read_input_batch_size_from_blob_name=None,
            use_fit_phase_for_validation=False,
            allow_test_phase_for_train=False,
            shuffle=False):
        r"""
        fit the network to specific data.

        Use monitors from the module :py:mod:`barrista.monitoring` as
        callbacks to monitor the state of the net and create checkpoints.
        This method offers the following kwargs to monitors (* indicates,
        that the values are only available at test time, - indicates, that
        the value is not necessarily available):

        * max_iter,
        * iter,
        * batch_size,
        * net,
        * testnet\[only if there is a test phase, i.e., X_val is set]
        * solver,
        * callback_signal\[is automatically set by the fit function],
        * X\-[only if provided by the user],
        * X_val\-[only if provided by the user],
        * [the following fields are only set if the corresponding
           loss/accuracy layer exists for the train and/or test phase.
           It can also be set by providing a custom ResultExtractor]
        * loss\-,
        * test_loss\*,
        * accuracy\-,
        * test_accuracy\*-,

        :param iterations: int.
          The number of training iterations to do. This is the plain number
          of iterations, completely disregarding the batch size, i.e., for
          ``iterations`` being 10 and ``batch_size`` being 10, just one batch
          is forward propagated.

        :param X: dict of numpy.ndarray or None.
          If specified, is used as input data. It is used sequentially, so
          shuffle it pre, if required. The keys of the dict have to have
          a corresponding layer name in the net.

        :param X_val: dict of numpy.ndarray or None.
          If specified and ``test_interval>0``, it is used as input data.
          It is used sequentially, so shuffle it pre, if required. The
          keys of the dict have to have a corresponding layer name in
          the net.

        :param input_processing_flags: dict(string, string) or None.
          See ``CyclingDataMonitor.__init__`` for the ``input_processing_flags``
          parameter. In short, if you specify your sample via list, you may
          specify for each blob, whether they should be padded 'p', or
          resized 'r' to match the network input size. If they fit perfectly,
          you may specify 'n' or omit the parameter and use ``None``.

        :param test_iterations: int.
          The number of test iterations to determine the validation score,
          if ``test_interval>0``.

        :param test_interval: int.
          The number of iterations between runs on the validation set. Is
          specified in plain iterations, disregarding batch size. Hence, it
          must be a multiple of the batch size.

        :param test_initialization: bool.
          Whether to do a run on the validation set pre the training is
          started to get an initial score.

        :param train_callbacks: list(barrista.monitoring.Monitor).
          List of callback callables. Will be called pre and post training
          batch is processed. This list will be processed
          sequentially, meaning that monitors in the sequence can
          provide information for later monitors as done with
          ResultExtractor.

        :param test_callbacks: list(callable).
          List of callback callables. Will be called for pre and post
          testing and pre and post each batch of testing processed.
          This list will be processed sequentially, meaning that
          monitors in the sequence can provide information for later
          monitors as done with ResultExtractor.

        :param read_input_batch_size_from_blob_name: string.
          The name of the layer to take the input batch size from (as the
          first dimension of its first blob). Must be specified if the
          network does not have explicit inputs (e.g., when trained from
          an LMDB).

        :param use_fit_phase_for_validation: bool.
          If set to True, do not change the phase of the net for running
          a validation step during training. This can be helpful to reduce
          memory consumption. This ignores the TEST phase of the net completely,
          but it's not necessary to use it if the data is provided by the
          Python layers.

        :param allow_test_phase_for_train: bool.
          If set to True, allow using a network in its TEST phase to be trained.
          May make sense in exotic settings, but should prevent bugs. If not
          set to True, an AssertionError is raised in this scenario.
          Why is this so important? The ``DropoutLayer`` and ``PoolLayer`` (in
          the case of stochastic pooling) are sensitive to this parameter and
          results are very different for the two settings.

        :param shuffle: bool.
          If set to True, shuffle the training data every epoch. The test data
          is not shuffled. Default: False.
        """
        if net is not None:
            from barrista import net as _net
            assert isinstance(net, _net.Net), (
                'net must be an instance of barrista.net.Net')
        self._Update_net(net)

        assert self._net is not None, (
            'neither the solver was initialized with a net nor',
            'the fit function was called with one')

        assert self._net._mode == _Phase.TRAIN or allow_test_phase_for_train, (
            'The network must be in TRAIN phase for fitting! If you really '
            'want to, you can override this requirement by setting '
            'the optional parameter `allow_test_phase_for_train` to True.'
        )

        train_callbacks = self._Assert_callbacks(self._net,
                                                 train_callbacks,
                                                 'train')

        testnet = self._Init_testnet(test_interval,
                                     use_fit_phase_for_validation)
        if testnet is not None:
            test_callbacks = self._Assert_callbacks(testnet,
                                                    test_callbacks,
                                                    'test')
<<<<<<< HEAD
=======
        else:
            test_callbacks = []
>>>>>>> 0d1102e9

        batch_size, test_iterations = self._Get_batch_size(
            self._net,
            testnet,
            test_interval,
            test_iterations,
            X_val,
            read_input_batch_size_from_blob_name)

        self._Assert_iterations(
            batch_size,
            iterations,
            test_interval,
            test_iterations,
            self._parameter_dict.get('stepvalue')
        )

        if self._parameter_dict.get('stepvalue') is not None:
            self._parameter_dict['stepvalue'] = [
                val / batch_size for val in self._parameter_dict['stepvalue']]

        self._Init_cycling_monitor(X,
                                   X_val,
                                   input_processing_flags,
                                   batch_size,
                                   test_interval,
                                   train_callbacks,
                                   test_callbacks,
                                   shuffle)
        run_pre = True
        iteration = 0
        cbparams = dict()
        cbparams['max_iter'] = iterations
        cbparams['batch_size'] = batch_size
        cbparams['iter'] = 0
        cbparams['net'] = self._net
        cbparams['testnet'] = testnet
        cbparams['solver'] = self
        cbparams['X'] = X
        cbparams['X_val'] = X_val
        cbparams['test_iterations'] = test_iterations
        cbparams['test_interval'] = test_interval
        cbparams['train_callbacks'] = train_callbacks
        cbparams['test_callbacks'] = test_callbacks
        cbparams['callback_signal'] = 'initialize_train'
        for cb in train_callbacks:
            cb(cbparams)
        if test_interval > 0:
            cbparams['callback_signal'] = 'initialize_test'
            for cb in test_callbacks:
                cb(cbparams)
        try:
            _parallel.init_prebatch(
                self,
                self._net,
                train_callbacks,
                True)
            if test_interval > 0:
                _parallel.init_prebatch(
                    self,
                    testnet,
                    test_callbacks,
                    False)
            while iteration <= iterations:
                cbparams['iter'] = iteration
                # Check whether to test the net.
                if ((  # pylint: disable=too-many-boolean-expressions
                        test_interval > 0 and
                        iteration % test_interval == 0 and iteration > 0
                    ) or (
                        iteration == 0 and test_initialization
                    ) or (
                        test_interval > 0 and iteration + batch_size > iterations
                    )
                   ):
                    ###############################################################
                    # testing loop
                    ###############################################################
                    test_iter = 0
                    run_pre = True
                    # Pretest gets called if necessary in `run_prebatch`.
                    while test_iter < test_iterations:
                        cbparams['callback_signal'] = 'pre_test_batch'
                        _parallel.run_prebatch(
                            self,
                            test_callbacks,
                            cbparams,
                            False,
                            cbparams['iter'],
                            run_pre)

                        # pylint: disable=W0212
                        testnet._forward(0, len(testnet.layers) - 1)

                        cbparams['callback_signal'] = 'post_test_batch'
                        for cb in test_callbacks:
                            cb(cbparams)
                        test_iter += batch_size
                        run_pre = False

                    cbparams['callback_signal'] = 'post_test'
                    for cb in test_callbacks:
                        cb(cbparams)
                    run_pre = True

                if iteration == iterations:
                    break

                ###################################################################
                # training loop
                ###################################################################

                # `pre_fit` gets called if necessary in `run_prebatch`.
                PRETRBATCH_BEGINPOINT = _time.time()
                cbparams['callback_signal'] = 'pre_train_batch'
                _parallel.run_prebatch(
                    self,
                    train_callbacks,
                    cbparams,
                    True,
                    cbparams['iter'] + batch_size,
                    run_pre)
                run_pre = False
                PRETRBATCH_DURATION = _time.time() - PRETRBATCH_BEGINPOINT
                _LOGGER.debug("Pre-batch preparation time: %03.3fs.",
                              PRETRBATCH_DURATION)

                TRBATCH_BEGINPOINT = _time.time()
                self.step(1)
                TRBATCH_DURATION = _time.time() - TRBATCH_BEGINPOINT
                _LOGGER.debug("Batch processing time: %03.3fs.",
                              TRBATCH_DURATION)

                POSTTRBATCH_BEGINPOINT = _time.time()
                cbparams['callback_signal'] = 'post_train_batch'
                for cb in train_callbacks:
                    cb(cbparams)
                POSTTRBATCH_DURATION = _time.time() - POSTTRBATCH_BEGINPOINT
                _LOGGER.debug("Post-batch processing time: %03.3fs.",
                              POSTTRBATCH_DURATION)

                iteration += batch_size

        finally:
            for cb in set(train_callbacks + test_callbacks):
                if not isinstance(cb, _monitoring.ParallelMonitor):
                    try:
                        cb.finalize(cbparams)
<<<<<<< HEAD
                    except Exception as ex:
=======
                    except Exception as ex:  # pylint: disable=broad-except
>>>>>>> 0d1102e9
                        _LOGGER.fatal(str(ex))
                        continue
            _parallel.finalize_prebatch(self, cbparams)
            if self._parameter_dict.get('stepvalue') is not None:
                self._parameter_dict['stepvalue'] = [
                    val * batch_size for val in self._parameter_dict['stepvalue']]

    def step(self, number_of_batches):
        """Run ``number_of_batches`` solver steps."""
        tmp_hash = self.Get_parameter_hash(self.Get_parameter_dict())
        if self._parameter_hash != tmp_hash:
            if self._print_warning:  # pragma: no cover
                _LOGGER.warn('WARNING: ---------------------------------------------')
                _LOGGER.warn('you are re-initializing a new solver which will delete')
                _LOGGER.warn('the weight history of the solver.')
                _LOGGER.warn('Only use this option if you know what you are doing!')
                self._print_warning = False
            self._Update_solver()
        return self._solver.step(number_of_batches)

    def Get_parameter_dict(self):
        """Get the solver describing parameters in a dictionary."""
        # work our stack of assertions followed by a weak copy of the dict
        for Tmp_assert in self._asserts:
            assert Tmp_assert()
        return copy.copy(self._parameter_dict)

    def Assert_iter_size(self):
        """Enforce the parameter constraints."""
        return self._parameter_dict['iter_size'] > 0

    def Assert_regularization_types(self):
        """Enforce the parameter constraints."""
        return self._parameter_dict['regularization_type'] in ['L1', 'L2']

    def Assert_policy(self):  # pylint: disable=R0911
        """Enforce the parameter constraints."""
        # although redundant this allows to have a quick check
        # of what is really required without loading the actuall net which
        # might take a bit of time
        if self._parameter_dict['lr_policy'] == 'fixed':
            return 'base_lr' in self._parameter_dict
        if self._parameter_dict['lr_policy'] == 'step':
            return 'gamma' in self._parameter_dict
        if self._parameter_dict['lr_policy'] == 'exp':
            return 'gamma' in self._parameter_dict
        if self._parameter_dict['lr_policy'] == 'inv':
            return ('gamma' in self._parameter_dict and
                    'power' in self._parameter_dict)
        if self._parameter_dict['lr_policy'] == 'multistep':
            return ('stepvalue' in self._parameter_dict and
                    'base_lr' in self._parameter_dict and
                    'gamma' in self._parameter_dict)
        if self._parameter_dict['lr_policy'] == 'poly':
            return 'power' in self._parameter_dict
        if self._parameter_dict['lr_policy'] == 'sigmoid':
            return 'stepsize' in self._parameter_dict
        return False

    @classmethod
    def Get_parameter_hash(cls, solver_parameter_dict):
        """Get a has of the parameter dict."""
        hash_obj = hashlib.md5()
        for key in sorted(solver_parameter_dict.keys()):
            hash_obj.update(str(key).encode('utf-8'))
            hash_obj.update(str(solver_parameter_dict[key]).encode('utf-8'))
        return str(hash_obj.hexdigest())

    @classmethod
    def Get_caffe_solver_instance(cls, solver_parameter_dict, net):
        """Get a caffe solver object."""
        # now we actually create a instance of the solver
        solver_message = _caffe_pb2.SolverParameter(**solver_parameter_dict)
        messagestr = _gprototext.MessageToString(solver_message)
        with _NamedTemporaryFile(mode='w+b', suffix='.prototxt') as tmpfile:
            tmpfile.write(bytes(messagestr.encode('utf-8')))
            tmpfile.flush()
            try:
                # Newer version of caffe with full solver init support.
                return cls.Get_caffe_solver_class(
                    solver_parameter_dict['solver_type'])._caffe_solver_class(
                        tmpfile.name, net, _caffe._caffe.NetVec(), True)
            except TypeError:
                # Fallback for older, patched versions.
                return cls.Get_caffe_solver_class(
                    solver_parameter_dict['solver_type'])._caffe_solver_class(
                        tmpfile.name, net)
        raise Exception('could not initialize solver class')

    @classmethod
    def Get_solver_class(cls, solver_type):
        """Get the solver class as string."""
        return cls._solver_types[solver_type]

    @classmethod
    def Get_caffe_solver_class(cls, caffe_solver_type):
        """Get the solver class as ``caffe_solver_type``."""
        return cls._solver_types[caffe_solver_type]

    @classmethod
    def Register_solver(cls, solver_class):
        """Register a solver class."""
        assert issubclass(solver_class, Solver)
        if solver_class._solver_type in cls._solver_types:
            raise Exception(
                ' '.join('solver',
                         solver_class._solver_type,
                         'already defined'))
        if solver_class._caffe_solver_type in cls._solver_types:
            raise Exception(
                ' '.join('solver',
                         solver_class._solver_type,
                         'already defined'))
        # we register with both access types
        cls._solver_types[solver_class._caffe_solver_type] = solver_class
        cls._solver_types[solver_class._solver_type] = solver_class

    def _Update_solver(self):
        """Re-initialize the solver."""
        # we (re-)initialize the solver
        self._solver = self.Get_caffe_solver_instance(
            self.Get_parameter_dict(),
            self._net)
        self._parameter_hash = self.Get_parameter_hash(
            self.Get_parameter_dict())

        # we only want to see the warning once
        self._print_warning = True

    def update_parameters(self, **kwargs):
        """Update the solver parameters."""
        # adding the default keys if they are not yet set
        for argument, default in list(self.Get_optional_arguments().items()):
            if argument not in self._parameter_dict and default is not None:
                self._parameter_dict[argument] = default

        # first add all parameters which are actually required
        for arg_key, arg_value in list(kwargs.items()):
            if arg_key in self.Get_required_arguments():
                self._parameter_dict[arg_key] = arg_value

        # make sure that all required arguments are set
        tmp_required_arguments = set(self.Get_required_arguments())
        intersection = tmp_required_arguments.intersection(set(kwargs.keys()))
        if intersection != tmp_required_arguments:
            raise Exception(' '.join(
                ['we are missing required arguments',
                 str(list(kwargs.keys())),
                 'vs',
                 str(self.Get_required_arguments())]))

        for arg_key, arg_value in list(kwargs.items()):
            # the very special case of passing the net
            # this will not be passed as a parameter to the parameter dict
            # but we will ensure that the net is always the same
            # as the one used for initialization
            if arg_key == 'net':
                self._Update_net(arg_value)
                continue

            if arg_key in list(self.Get_optional_arguments().keys()):
                self._parameter_dict[arg_key] = arg_value

        # we make sure that there is no spelling mistake in the kwargs
        total_arguments = set(self.Get_required_arguments())
        total_arguments = total_arguments.union(
            list(self.Get_optional_arguments().keys()))
        for argument in list(kwargs.keys()):
            if argument not in total_arguments:
                raise Exception(' '.join(
                    ['argument', argument, 'is not supported']))

    def _Update_net(self, net):
        """Check that the net remains the same."""
        # since the user could potentially provide two different nets to
        # the solver, which is not supported, thus we check that the net
        # has not changed
        if net is None:
            return
        if self._net is not None:
            if id(self._net) != id(net):
                raise Exception(' '.join(
                    ['a solver works only with one network',
                     'the network has to remain the same']))
        self._net = net

    def _Get_batch_size(self,  # pylint: disable=R0201
                        net,
                        testnet,
                        test_interval,
                        test_iterations,
                        X_val,
                        read_input_batch_size_from_blob_name):
        """Get the batch size and the test iterations."""
        if len(net.inputs) > 0:
            # Otherwise, a DB backend is used.
            batch_size = net.blobs[net.inputs[0]].data.shape[0]
            if testnet is not None:
                assert (testnet.blobs[net.inputs[0]].data.shape[0] ==
                        batch_size), ("Validation and fit network batch size "
                                      "must agree!")
            if (test_interval != 0 and
                    test_iterations == 0 and
                    X_val is not None):
                if isinstance(X_val, dict):
                    if len(X_val.values()[0]) % batch_size != 0:
                        _LOGGER.warn(
                            "The number of test samples is not a multiple "
                            "of the batch size. Test performance estimates "
                            "will be slightly off.")
                    test_iterations = _np.ceil(float(len(X_val.values()[0])) /
                                               float(batch_size)) * batch_size
                else:
                    if len(X_val) % batch_size != 0:
                        _LOGGER.warn(
                            "The number of test samples is not a multiple "
                            "of the batch size. Test performance estimates "
                            "will be slightly off.")
                    test_iterations = _np.ceil(float(len(X_val)) /
                                               float(batch_size)) * batch_size
            if read_input_batch_size_from_blob_name is not None:
                tmp_batch_size = net.blobs[
                    read_input_batch_size_from_blob_name].data.shape[0]
                assert (tmp_batch_size == batch_size), (
                    "The input size and the first dimension of "
                    "the blob to read the batch size from don't "
                    "match: {}, {}.".format(tmp_batch_size, batch_size))
            return batch_size, test_iterations

        # some kind of backend is used
        assert read_input_batch_size_from_blob_name is not None, (
            'no inputs thus the batch_size must be determined from a blob')
        batch_size = net.blobs[
            read_input_batch_size_from_blob_name].data.shape[0]
        return batch_size, test_iterations

    @classmethod
    def _Assert_iterations(cls,
                           batch_size,
                           iterations,
                           test_interval,
                           test_iterations,
                           multistep_stepvalue):
        """Make sure iterations follow all of our rules."""
        # namely being a multiple of the batch_size
        assert iterations % batch_size == 0, (
            'Error: iterations do not match {} {}'.format(iterations,
                                                          batch_size))
        if test_interval > 0:
            assert test_iterations > 0, (
                'Test iterations must be > 0 but is {}'.format(
                    test_iterations))
        # Set the configurable arguments.
        assert test_iterations >= 0, (
            'Test iterations must be >= 0 but is {}'.format(
                test_iterations))
        assert test_interval >= 0, (
            'Test interval must be >= 0 but is {}'.format(
                test_iterations))
        assert test_interval % batch_size == 0, (
            'The test interval must be a multiple of the batch size: {}, {}',
            test_iterations, batch_size)
        if multistep_stepvalue is not None:
            for val in multistep_stepvalue:
                assert val % batch_size == 0, (
                    "The step values must be multiples  of the batch size "
                    "(is given in sample iterations)! Is %d, batch size %d." % (
                        val, batch_size))


    @classmethod
    def _Assert_callbacks(cls, net, callbacks, phase):
        """Assert the callbacks work properly."""
        if callbacks is None:
            callbacks = []
        assert isinstance(callbacks, list), (
            'callbacks have to be in a list {} {}'.format(
                str(callbacks), type(callbacks)))
        for callback in callbacks:
            assert isinstance(callback, _monitoring.Monitor), (
                'a callback has to derive from montoring.Monitor')
        if 'loss' in list(net.blobs.keys()):
            callbacks.insert(0, _monitoring.ResultExtractor(
                phase + '_loss', 'loss'))
        if 'accuracy' in list(net.blobs.keys()):
            callbacks.insert(0, _monitoring.ResultExtractor(
                phase + '_accuracy', 'accuracy'))

        return callbacks

    @classmethod
    def _Init_cycling_monitor(cls,
                              X,
                              X_val,
                              input_processing_flags,
                              batch_size,
                              test_interval,
                              train_callbacks,
                              test_callbacks,
                              shuffle):
        """
        Convencience initialization function.

        ...such that the user can
        simply provide X, X_val dicts and we internally create
        the CyclingDataMonitors.
        """
        if X is not None:
            assert len(list(X.values())[0]) >= batch_size
            # safety measure, we do not want to have two different data
            # monitors in the same callback list
            for callback in train_callbacks:
                assert not isinstance(callback, _monitoring.DataMonitor), (
                    'if we use X we cannot use a data monitor')
            tmp_data_monitor = _monitoring.CyclingDataMonitor(
                X=X,
                input_processing_flags=input_processing_flags,
                shuffle=shuffle)
            train_callbacks.insert(0, tmp_data_monitor)

        if test_interval > 0 and X_val is not None:
            assert X_val is not None
            if X is not None:
                assert len(list(X_val.values())) == len(list(X.values()))

            # safety measure, we do not want to have two different data
            # monitors in the same callback list
            for callback in test_callbacks:
                assert not isinstance(callback, _monitoring.DataMonitor), (
                    'if we use X_val we cannot use a data monitor')
            tmp_data_monitor = _monitoring.CyclingDataMonitor(
                X=X_val,
                input_processing_flags=input_processing_flags)
            test_callbacks.insert(0, tmp_data_monitor)

    def _Init_testnet(self, test_interval, use_fit_phase_for_validation):
        """Initialize the test phase network."""
        testnet = None
        if test_interval > 0:
            if use_fit_phase_for_validation:
                testnet = self._net
            else:
                # Setup the test net.
                test_netspec = self._net._specification.copy()
                test_netspec.phase = _Phase.TEST
                test_netspec.predict_inputs = None
                test_netspec.predict_input_shapes = None
                testnet = test_netspec.instantiate()
                testnet.share_with(self._net)
        return testnet


class SGDSolver(Solver):

    r"""
    Thin wrapper for the vanilla SGD solver provided by the caffe framework.

    :param momentum: float or None.
      The momentum to use. Multiplies the former gradient with this factor
      and adds it to the gradient in the following step.
    """

    _solver_type = 'sgd'
    _caffe_solver_type = SolverType.SGD
    _caffe_solver_class = _caffe.SGDSolver

    def __init__(self, **kwargs):
        """Constructor."""
        Solver.__init__(self, **kwargs)

    @classmethod
    def Get_required_arguments(cls):
        """See :py:class:`barrista.solver.Solver`."""
        return Solver.Get_required_arguments()

    @classmethod
    def Get_optional_arguments(cls):
        """See :py:class:`barrista.solver.Solver`."""
        optional_arguments = Solver.Get_optional_arguments()
        optional_arguments['momentum'] = 0.0
        return optional_arguments


class AdagradSolver(Solver):

    r"""
    Thin wrapper for the Adagrad solver provided by the caffe framework.

    To understand how this solver works please inspect the
    cplusplus implementation in solver.cpp.

    The corresponding publication is called 'Adaptive Subgradient
    Methods for Online Learning and Stochastic Optimization' by
    John Duchi, Elad Hazan, Yoram Singer

    :param momentum: float or None.
      The momentum to use. Multiplies the former gradient with this factor
      and adds it to the gradient in the following step.
    """

    _solver_type = 'adagrad'
    _caffe_solver_type = _ADAGRAD_SOLVER_ENUM
    _caffe_solver_class = _ADAGRAD_SOLVER_CLASS

    def __init__(self, **kwargs):
        """See :py:class:`barrista.solver.Solver`."""
        Solver.__init__(self, **kwargs)

    @classmethod
    def Get_required_arguments(cls):
        """See :py:class:`barrista.solver.Solver`."""
        required_arguments = Solver.Get_required_arguments()
        required_arguments.append('delta')
        return required_arguments

    @classmethod
    def Get_optional_arguments(cls):
        """See :py:class:`barrista.solver.Solver`."""
        return Solver.Get_optional_arguments()


class NesterovSolver(Solver):

    r"""
    Thin wrapper for the Nesterov solver provided by the caffe framework.

    To understand how this solver works please inspect the
    cplusplus implementation in solver.cpp.

    :param momentum: float or None.
      The momentum to use. Multiplies the former gradient with this factor
      and adds it to the gradient in the following step.
    """

    _solver_type = 'nesterov'
    _caffe_solver_type = SolverType.NESTEROV
    _caffe_solver_class = _caffe.NesterovSolver

    def __init__(self, **kwargs):
        """See :py:class:`barrista.solver.Solver`."""
        Solver.__init__(self, **kwargs)

    @classmethod
    def Get_required_arguments(cls):
        """See :py:class:`barrista.solver.Solver`."""
        return Solver.Get_required_arguments()

    @classmethod
    def Get_optional_arguments(cls):
        """See :py:class:`barrista.solver.Solver`."""
        optional_arguments = Solver.Get_optional_arguments()
        optional_arguments['momentum'] = 0.0
        return optional_arguments


class RMSPropSolver(Solver):

    r"""
    Thin wrapper for the RMSProp solver provided by the caffe framework.

    To understand how this solver works please inspect the
    cplusplus implementation in solver.cpp.

    This solver has been discussed in a lecture given by Hinton.
    www.cs.toronto.edu/~tijmen/csc321/slides/lecture_slides_lec6.pdf

    :param rms_decay: float
      MeanSquare(t) = rms_decay*MeanSquare(t-1)+(1-rms_decay)*SquareGradient(t)
    :param delta: float
        numerical stability [useful choice 1E-8]
    """

    _solver_type = 'rmsprop'
    _caffe_solver_type = _RMSPROP_SOLVER_ENUM
    _caffe_solver_class = _RMSPROP_SOLVER_CLASS

    def __init__(self, **kwargs):
        """See :py:class:`barrista.solver.Solver`."""
        Solver.__init__(self, **kwargs)

    @classmethod
    def Get_required_arguments(cls):
        """See :py:class:`barrista.solver.Solver`."""
        required_arguments = Solver.Get_required_arguments()
        required_arguments.append('rms_decay')
        required_arguments.append('delta')
        return required_arguments

    @classmethod
    def Get_optional_arguments(cls):
        """See :py:class:`barrista.solver.Solver`."""
        return Solver.Get_optional_arguments()


class AdaDeltaSolver(Solver):

    r"""
    Thin wrapper for the AdaDelta solver provided by the caffe framework.

    To understand how this solver works please inspect the
    cplusplus implementation in solver.cpp.

    The corresponding arxiv paper is called 'ADADELTA: An Adaptive
    Learning Rate Method' by Matthew D. Zeiler.

    :param delta: float
        numerical stability [useful choice 1E-8]
    :param momentum: float or None.
      The momentum to use. Multiplies the former gradient with this factor
      and adds it to the gradient in the following step.
    """

    _solver_type = 'adadelta'
    _caffe_solver_type = _ADADELTA_SOLVER_ENUM
    _caffe_solver_class = _ADADELTA_SOLVER_CLASS

    def __init__(self, **kwargs):
        """See :py:class:`barrista.solver.Solver`."""
        Solver.__init__(self, **kwargs)

    @classmethod
    def Get_required_arguments(cls):
        """See :py:class:`barrista.solver.Solver`."""
        required_arguments = Solver.Get_required_arguments()
        required_arguments.append('momentum')
        return required_arguments

    @classmethod
    def Get_optional_arguments(cls):
        """See :py:class:`barrista.solver.Solver`."""
        optional_arguments = Solver.Get_optional_arguments()
        # epsilon
        optional_arguments['delta'] = 1E-8
        return optional_arguments


class AdamSolver(Solver):

    r"""
    Thin wrapper for the Adam solver provided by the caffe framework.

    To understand how this solver works please inspect the
    cplusplus implementation in solver.cpp.

    The corresponding arxiv paper is called ' Adam: A Method for
    Stochastic Optimization ' by Diederik Kingma, Jimmy Ba

    :param base_lr: float
        [useful choice 0.001]
    :param momentum: float.
        beta 1 useful default 0.9
    :param momentum2: float.
        beta 2 useful default 0.999
    :param delta: float
        numerical stability [useful choice 1E-8]
    """

    _solver_type = 'adam'
    _caffe_solver_type = _ADAM_SOLVER_ENUM
    _caffe_solver_class = _ADAM_SOLVER_CLASS

    def __init__(self, **kwargs):
        """See :py:class:`barrista.solver.Solver`."""
        Solver.__init__(self, **kwargs)

    @classmethod
    def Get_required_arguments(cls):
        """See :py:class:`barrista.solver.Solver`."""
        return Solver.Get_required_arguments()

    @classmethod
    def Get_optional_arguments(cls):
        """See :py:class:`barrista.solver.Solver`."""
        optional_arguments = Solver.Get_optional_arguments()
        # beta 1
        optional_arguments['momentum'] = 0.9
        # beta 2
        optional_arguments['momentum2'] = 0.999
        # epsilon
        optional_arguments['delta'] = 1E-8
        return optional_arguments


# register the locally specified solver
Solver.Register_solver(SGDSolver)
Solver.Register_solver(AdagradSolver)
Solver.Register_solver(NesterovSolver)
if _RMSPROP_SOLVER_CLASS is not None:
    Solver.Register_solver(RMSPropSolver)
if _ADADELTA_SOLVER_CLASS is not None:
    Solver.Register_solver(AdaDeltaSolver)
if _ADAM_SOLVER_CLASS is not None:
    Solver.Register_solver(AdamSolver)


Get_solver_class = Solver.Get_solver_class
Get_caffe_solver_class = Solver.Get_caffe_solver_class<|MERGE_RESOLUTION|>--- conflicted
+++ resolved
@@ -329,11 +329,8 @@
             test_callbacks = self._Assert_callbacks(testnet,
                                                     test_callbacks,
                                                     'test')
-<<<<<<< HEAD
-=======
         else:
             test_callbacks = []
->>>>>>> 0d1102e9
 
         batch_size, test_iterations = self._Get_batch_size(
             self._net,
@@ -482,11 +479,7 @@
                 if not isinstance(cb, _monitoring.ParallelMonitor):
                     try:
                         cb.finalize(cbparams)
-<<<<<<< HEAD
-                    except Exception as ex:
-=======
                     except Exception as ex:  # pylint: disable=broad-except
->>>>>>> 0d1102e9
                         _LOGGER.fatal(str(ex))
                         continue
             _parallel.finalize_prebatch(self, cbparams)
